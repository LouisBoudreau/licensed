--- conflicted
+++ resolved
@@ -36,7 +36,7 @@
 
           generator.run
 
-          path = app.cache_path.join("#{source_type}/#{expected_dependency}.#{Licensed::License::EXTENSION}")
+          path = app.cache_path.join("#{source_type}/#{expected_dependency}.#{Licensed::DependencyRecord::EXTENSION}")
           assert path.exist?
           license = Licensed::DependencyRecord.read(path)
           assert_equal expected_dependency, license["name"]
@@ -48,29 +48,24 @@
 
   it "cleans up old dependencies" do
     FileUtils.mkdir_p config.cache_path.join("test")
-    File.write config.cache_path.join("test/old_dep.#{Licensed::License::EXTENSION}"), ""
+    File.write config.cache_path.join("test/old_dep.#{Licensed::DependencyRecord::EXTENSION}"), ""
     generator.run
-    refute config.cache_path.join("test/old_dep.#{Licensed::License::EXTENSION}").exist?
+    refute config.cache_path.join("test/old_dep.#{Licensed::DependencyRecord::EXTENSION}").exist?
   end
 
   it "cleans up ignored dependencies" do
     FileUtils.mkdir_p config.cache_path.join("test")
-    File.write config.cache_path.join("test/dependency.#{Licensed::License::EXTENSION}"), ""
+    File.write config.cache_path.join("test/dependency.#{Licensed::DependencyRecord::EXTENSION}"), ""
     config.ignore "type" => "test", "name" => "dependency"
     generator.run
-    refute config.cache_path.join("test/dependency.#{Licensed::License::EXTENSION}").exist?
+    refute config.cache_path.join("test/dependency.#{Licensed::DependencyRecord::EXTENSION}").exist?
   end
 
   it "uses cached license if license text does not change" do
     generator.run
 
-<<<<<<< HEAD
-    path = config.cache_path.join("test/dependency.txt")
+    path = config.cache_path.join("test/dependency.#{Licensed::DependencyRecord::EXTENSION}")
     license = Licensed::DependencyRecord.read(path)
-=======
-    path = config.cache_path.join("test/dependency.#{Licensed::License::EXTENSION}")
-    license = Licensed::License.read(path)
->>>>>>> 906d2887
     license["license"] = "test"
     license["version"] = "0.0"
     license.save(path)
@@ -85,13 +80,8 @@
   it "does not reuse nil license version" do
     generator.run
 
-<<<<<<< HEAD
-    path = config.cache_path.join("test/dependency.txt")
+    path = config.cache_path.join("test/dependency.#{Licensed::DependencyRecord::EXTENSION}")
     license = Licensed::DependencyRecord.read(path)
-=======
-    path = config.cache_path.join("test/dependency.#{Licensed::License::EXTENSION}")
-    license = Licensed::License.read(path)
->>>>>>> 906d2887
     license["license"] = "test"
     license.save(path)
 
@@ -115,13 +105,8 @@
   it "does not reuse empty license version" do
     generator.run
 
-<<<<<<< HEAD
-    path = config.cache_path.join("test/dependency.txt")
+    path = config.cache_path.join("test/dependency.#{Licensed::DependencyRecord::EXTENSION}")
     license = Licensed::DependencyRecord.read(path)
-=======
-    path = config.cache_path.join("test/dependency.#{Licensed::License::EXTENSION}")
-    license = Licensed::License.read(path)
->>>>>>> 906d2887
     license["license"] = "test"
     license["version"] = ""
     license.save(path)
@@ -149,7 +134,7 @@
     count = out.match(/dependencies: (\d+)/)[1].to_i
 
     FileUtils.mkdir_p config.cache_path.join("test")
-    File.write config.cache_path.join("test/dependency.#{Licensed::License::EXTENSION}"), ""
+    File.write config.cache_path.join("test/dependency.#{Licensed::DependencyRecord::EXTENSION}"), ""
     config.ignore "type" => "test", "name" => "dependency"
 
     out, _ = capture_io { generator.run }
@@ -176,8 +161,8 @@
 
     it "caches metadata for all apps" do
       generator.run
-      assert config["apps"][0].cache_path.join("test/dependency.#{Licensed::License::EXTENSION}").exist?
-      assert config["apps"][1].cache_path.join("test/dependency.#{Licensed::License::EXTENSION}").exist?
+      assert config["apps"][0].cache_path.join("test/dependency.#{Licensed::DependencyRecord::EXTENSION}").exist?
+      assert config["apps"][1].cache_path.join("test/dependency.#{Licensed::DependencyRecord::EXTENSION}").exist?
     end
   end
 
@@ -195,7 +180,7 @@
 
     it "caches metadata at the given file path" do
       generator.run
-      assert config.cache_path.join("test/dependency/path.#{Licensed::License::EXTENSION}").exist?
+      assert config.cache_path.join("test/dependency/path.#{Licensed::DependencyRecord::EXTENSION}").exist?
     end
   end
 end