# frozen_string_literal: true
require "test_helper"
require "tmpdir"

if Licensed::Shell.tool_available?("bundle")
  describe Licensed::Source::Bundler do
    let(:fixtures) { File.expand_path("../../fixtures/bundler", __FILE__) }
    let(:config) { Licensed::Configuration.new }
    let(:source) { Licensed::Source::Bundler.new(config) }

    before do
      @original_bundle_gemfile = ENV["BUNDLE_GEMFILE"]
    end

    after do
      ENV["BUNDLE_GEMFILE"] = @original_bundle_gemfile
    end

    describe "enabled?" do
      it "is true if Gemfile.lock exists" do
        Dir.chdir(fixtures) do
          assert source.enabled?
        end
      end

      it "is false no Gemfile.lock exists" do
        Dir.chdir(Dir.tmpdir) do
          refute source.enabled?
        end
      end
    end

    describe "gemfile_path" do
      it "returns a the path to Gemfile local to the current directory" do
        Dir.mktmpdir do |tmp|
          bundle_gemfile_path = File.join(tmp, "gems.rb")
          File.write(bundle_gemfile_path, "")
          ENV["BUNDLE_GEMFILE"] = bundle_gemfile_path

          path = File.join(tmp, "bundler")
          Dir.mkdir(path)
          Dir.chdir(path) do
            File.write("Gemfile", "")
            assert_equal Pathname.pwd.join("Gemfile"), source.gemfile_path
          end
        end
      end

      it "returns a the path to gems.rb local to the current directory" do
        Dir.mktmpdir do |tmp|
          bundle_gemfile_path = File.join(tmp, "Gemfile")
          File.write(bundle_gemfile_path, "")
          ENV["BUNDLE_GEMFILE"] = bundle_gemfile_path

          path = File.join(tmp, "bundler")
          Dir.mkdir(path)
          Dir.chdir(path) do
            File.write("gems.rb", "")
            assert_equal Pathname.pwd.join("gems.rb"), source.gemfile_path
          end
        end
      end

      it "prefers Gemfile over gems.rb" do
        Dir.mktmpdir do |tmp|
          Dir.chdir(tmp) do
            File.write("Gemfile", "")
            File.write("gems.rb", "")
            assert_equal Pathname.pwd.join("Gemfile"), source.gemfile_path
          end
        end
      end

      it "returns nil if a gem file can't be found" do
        ENV["BUNDLE_GEMFILE"] = nil
        Dir.mktmpdir do |tmp|
          Dir.chdir(tmp) do
            assert_nil source.gemfile_path
          end
        end
      end
    end

    describe "lockfile_path" do
      it "returns nil if gemfile_path is nil" do
        source.stub(:gemfile_path, nil) do
          assert_nil source.lockfile_path
        end
      end

      it "returns Gemfile.lock for Gemfile gemfile_path" do
        Dir.mktmpdir do |tmp|
          Dir.chdir(tmp) do
            File.write("Gemfile", "")
            assert_equal Pathname.pwd.join("Gemfile.lock"), source.lockfile_path
          end
        end
      end

      it "returns gems.rb.lock for gems.rb gemfile_path" do
        Dir.mktmpdir do |tmp|
          Dir.chdir(tmp) do
            File.write("gems.rb", "")
            assert_equal Pathname.pwd.join("gems.rb.lock"), source.lockfile_path
          end
        end
      end
    end

    describe "dependencies" do
      it "finds dependencies from Gemfile" do
        Dir.chdir(fixtures) do
          dep = source.dependencies.find { |d| d["name"] == "semantic" }
          assert dep
          assert_equal "1.6.0", dep["version"]
        end
      end

<<<<<<< HEAD
      it "finds dependencies from path sources" do
        Dir.chdir(fixtures) do
          dep = source.dependencies.find { |d| d["name"] == "pathed-gem-fixture" }
          assert dep
          assert_equal "0.0.1", dep["version"]
=======
      it "finds platform-specific dependencies" do
        Dir.chdir(fixtures) do
          assert source.dependencies.find { |d| d["name"] == "libv8" }
>>>>>>> 12dc5d18
        end
      end

      describe "when bundler is a listed dependency" do
        it "includes bundler as a dependency" do
          Dir.chdir(fixtures) do
            assert source.dependencies.find { |d| d["name"] == "bundler" }
          end
        end
      end

      describe "when bundler is not explicitly listed as a dependency" do
        let(:config) { Licensed::Configuration.new("rubygems" => { "without" => "bundler" }) }

        it "does not include bundler as a dependency" do
          Dir.chdir(fixtures) do
            assert_nil source.dependencies.find { |d| d["name"] == "bundler" }
          end
        end
      end


      describe "with excluded groups in the configuration" do
        let(:config) { Licensed::Configuration.new("rubygems" => { "without" => "exclude" }) }

        it "ignores gems in the excluded groups" do
          Dir.chdir(fixtures) do
            assert_nil source.dependencies.find { |d| d["name"] == "i18n" }
          end
        end

        it "does not ignore gems from development and test" do
          Dir.chdir(fixtures) do
            # test
            dep = source.dependencies.find { |d| d["name"] == "minitest" }
            assert dep
            assert_equal "5.11.3", dep["version"]

            # dev
            dep = source.dependencies.find { |d| d["name"] == "tzinfo" }
            assert dep
            assert_equal "1.2.5", dep["version"]
          end
        end
      end

      it "ignores gems from development and test by default" do
        Dir.chdir(fixtures) do
          # test
          assert_nil source.dependencies.find { |d| d["name"] == "minitest" }

          # dev
          assert_nil source.dependencies.find { |d| d["name"] == "tzinfo" }
        end
      end

      it "ignores gems from bundler-configured 'without' groups" do
        Dir.chdir(fixtures) do
          assert_nil source.dependencies.find { |d| d["name"] == "json" }
        end
      end

      it "ignores local gemspecs" do
        fixtures = File.expand_path("../../fixtures/bundler", __FILE__)
        Dir.chdir(fixtures) do
          assert_nil source.dependencies.find { |d| d["name"] == "licensed" }
        end
      end
    end
  end
end<|MERGE_RESOLUTION|>--- conflicted
+++ resolved
@@ -116,17 +116,17 @@
         end
       end
 
-<<<<<<< HEAD
+      it "finds platform-specific dependencies" do
+        Dir.chdir(fixtures) do
+          assert source.dependencies.find { |d| d["name"] == "libv8" }
+        end
+      end
+
       it "finds dependencies from path sources" do
         Dir.chdir(fixtures) do
           dep = source.dependencies.find { |d| d["name"] == "pathed-gem-fixture" }
           assert dep
           assert_equal "0.0.1", dep["version"]
-=======
-      it "finds platform-specific dependencies" do
-        Dir.chdir(fixtures) do
-          assert source.dependencies.find { |d| d["name"] == "libv8" }
->>>>>>> 12dc5d18
         end
       end
 
